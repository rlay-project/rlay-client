--- conflicted
+++ resolved
@@ -13,11 +13,7 @@
 futures-preview = { version = "0.3.0-alpha.19" }
 log = "0.4.6"
 redis = { git = "https://github.com/hobofan/redis-rs", rev = "9d12e65ef3a2974f84654037ace7c21234ebeeec" }
-<<<<<<< HEAD
-rlay_ontology = { version = "0.2.5", features = ["web3_compat"] }
-=======
 rlay_ontology = { version = "0.2.6", features = ["web3_compat"] }
->>>>>>> b1919230
 rustc-hex = "1.0.0"
 serde = "=1.0.79"
 serde_derive = "=1.0.79"
