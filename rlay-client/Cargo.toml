--- conflicted
+++ resolved
@@ -14,11 +14,7 @@
 
 web3 = "0.6.0"
 cid = { package = "cid_fork_rlay", version = "0.3.1" }
-<<<<<<< HEAD
-rlay_ontology = { version = "0.2.5", features = ["web3_compat"] }
-=======
 rlay_ontology = { version = "0.2.6", features = ["web3_compat"] }
->>>>>>> b1919230
 ethabi = { git = "https://github.com/hobofan/ethabi", rev = '42df1ca0ac5976040b9091f35875b9548c30ef41' }
 rustc-hex = "1.0.0"
 tokio-core = "0.1.17"
