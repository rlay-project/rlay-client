[package]
name = "rlay-backend-ethereum"
version = "0.1.0"
authors = ["Maximilian Goisser <goisser94@gmail.com>"]
license = "MIT OR Apache-2.0"
edition = "2018"

[dependencies]
rlay-backend = { path = "../rlay-backend" }

cid = { package = "cid_fork_rlay", version = "0.3.1" }
ethabi = { git = "https://github.com/hobofan/ethabi", rev = '42df1ca0ac5976040b9091f35875b9548c30ef41' }
failure = "0.1.1"
failure_derive = "0.1.1"
futures-preview = { version = "0.3.0-alpha.17", features = ["compat"] }
futures01 = { package = "futures", version = "0.1.28" }
log = "0.4.6"
multibase = "0.6.0"
<<<<<<< HEAD
rlay_ontology = { version = "0.2.5", features = ["web3_compat"] }
=======
rlay_ontology = { version = "0.2.6", features = ["web3_compat"] }
>>>>>>> b1919230
rustc-hex = "1.0.0"
serde = "1.0.79"
serde_derive = "1.0.79"
serde_json = { version = "1.0.22", features = ["preserve_order"] }
tiny-keccak = "1.4.2"
tokio-core = "0.1.17"
url = "1.7.1"
web3 = "0.6.0"

[features]
default = ["transport_ws"]
transport_ipc = []
transport_ws = []<|MERGE_RESOLUTION|>--- conflicted
+++ resolved
@@ -16,11 +16,7 @@
 futures01 = { package = "futures", version = "0.1.28" }
 log = "0.4.6"
 multibase = "0.6.0"
-<<<<<<< HEAD
-rlay_ontology = { version = "0.2.5", features = ["web3_compat"] }
-=======
 rlay_ontology = { version = "0.2.6", features = ["web3_compat"] }
->>>>>>> b1919230
 rustc-hex = "1.0.0"
 serde = "1.0.79"
 serde_derive = "1.0.79"
